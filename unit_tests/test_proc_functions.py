# Call 'python -m unittest' on this folder  # noqa: INP001
# coverage run -m unittest
# coverage report
# coverage html
from __future__ import annotations

import os
import unittest
from pathlib import Path

from TPTBox import Log_Type, No_Logger
from TPTBox.tests.test_utils import get_test_mri

import spineps
from spineps.get_models import Segmentation_Model, get_actual_model
from spineps.utils.compat import zip_strict
from spineps.utils.proc_functions import clean_cc_artifacts, connected_components_3d, n4_bias

logger = No_Logger()


class Test_proc_functions(unittest.TestCase):
    def test_n4_bias(self):
        mri, subreg, vert, label = get_test_mri()
        mri.normalize_to_range_()
        mri_min = mri.min()
        mri_max = mri.max()
        self.assertEqual(mri_min, 0)
        self.assertEqual(mri_max, 387)
        mri_n4biased, mask = n4_bias(mri)
        mri_min = mri_n4biased.min()
        mri_max = mri_n4biased.max()
        self.assertEqual(mri_min, 0)
        self.assertEqual(mri_max, 252)

    def test_clean_artifacts(self):
        mri, subreg, vert, label = get_test_mri()
        l3 = vert.extract_label(label)
        l3 = subreg.apply_mask(l3)
        l3_volumes = l3.volumes()
        l3_cleaned = clean_cc_artifacts(l3, logger=logger, labels=[41, 42, 43, 44, 45, 46, 47, 48, 49])
        l3_cleaned = l3.set_array(l3_cleaned)
        l3_cleaned_volumes = l3_cleaned.volumes()
<<<<<<< HEAD
        for a, b in zip_strict(l3_volumes.values(), l3_cleaned_volumes.values()):
            self.assertEqual(a, b)
=======
        for a, b in zip(l3_volumes.values(), l3_cleaned_volumes.values(), strict=True):
            self.assertEqual(a, b)

    def test_clean_artifacts_no_zeros(self):
        mri, subreg, vert, label = get_test_mri()
        l3 = vert.extract_label(label)
        l3[l3 == 0] = 1
        l3_volumes = l3.volumes()
        l3_cleaned = clean_cc_artifacts(l3, logger=logger, labels=[41, 42, 43, 44, 45, 46, 47, 48, 49])
        l3_cleaned = l3.set_array(l3_cleaned)
        l3_cleaned_volumes = l3_cleaned.volumes()
        for a, b in zip(l3_volumes.values(), l3_cleaned_volumes.values(), strict=True):
            self.assertEqual(a, b)

    def test_clean_artifacts_zeros(self):
        mri, subreg, vert, label = get_test_mri()
        l3 = vert.extract_label(label)
        l3 = subreg.apply_mask(l3) * 0
        l3_volumes = l3.volumes()

        for ignore_missing_labels in [False, True]:
            if ignore_missing_labels:
                l3_cleaned = clean_cc_artifacts(
                    l3, logger=logger, labels=[41, 42, 43, 44, 45, 46, 47, 48, 49], ignore_missing_labels=ignore_missing_labels
                )
                l3_cleaned = l3.set_array(l3_cleaned)
                l3_cleaned_volumes = l3_cleaned.volumes()
                for a, b in zip(l3_volumes.values(), l3_cleaned_volumes.values(), strict=True):
                    self.assertEqual(a, b)
            else:
                with self.assertRaises(AssertionError):
                    l3_cleaned = clean_cc_artifacts(
                        l3, logger=logger, labels=[41, 42, 43, 44, 45, 46, 47, 48, 49], ignore_missing_labels=ignore_missing_labels
                    )
>>>>>>> abc34783
<|MERGE_RESOLUTION|>--- conflicted
+++ resolved
@@ -41,11 +41,7 @@
         l3_cleaned = clean_cc_artifacts(l3, logger=logger, labels=[41, 42, 43, 44, 45, 46, 47, 48, 49])
         l3_cleaned = l3.set_array(l3_cleaned)
         l3_cleaned_volumes = l3_cleaned.volumes()
-<<<<<<< HEAD
         for a, b in zip_strict(l3_volumes.values(), l3_cleaned_volumes.values()):
-            self.assertEqual(a, b)
-=======
-        for a, b in zip(l3_volumes.values(), l3_cleaned_volumes.values(), strict=True):
             self.assertEqual(a, b)
 
     def test_clean_artifacts_no_zeros(self):
@@ -78,5 +74,4 @@
                 with self.assertRaises(AssertionError):
                     l3_cleaned = clean_cc_artifacts(
                         l3, logger=logger, labels=[41, 42, 43, 44, 45, 46, 47, 48, 49], ignore_missing_labels=ignore_missing_labels
-                    )
->>>>>>> abc34783
+                    )