--- conflicted
+++ resolved
@@ -118,13 +118,9 @@
 def semantic_bounding_box_clean(seg_nii: NII):
     ori = seg_nii.orientation
     seg_binary = seg_nii.reorient_().extract_label(list(seg_nii.unique()))  # whole thing binary
-<<<<<<< HEAD
-    seg_bin_largest_k_cc_nii = seg_binary.filter_connected_components(labels=1, connectivity=3, keep_label=False)
-=======
     seg_bin_largest_k_cc_nii: NII = seg_binary.filter_connected_components(
         max_count_component=None, labels=1, connectivity=3, keep_label=False
     )
->>>>>>> abc34783
     max_k = int(seg_bin_largest_k_cc_nii.max())
     if max_k > 3:
         logger.print(f"Found {max_k} unique connected components in semantic mask", Log_Type.STRANGE)
