--- conflicted
+++ resolved
@@ -53,15 +53,11 @@
     #
     allow_skip_at_region: list[int] | None = None,
     punish_skip_at_region_sequence: float = 0.2,
-<<<<<<< HEAD
     #
     verbose: bool = False,
-) -> tuple[float, list[int]]:
+) -> tuple[float, list[int], list]:
     logger = No_Logger()
     logger.default_verbose = verbose
-=======
-) -> tuple[float, list[int], list]:
->>>>>>> cb8c1a7c
     # default mutable arguments
     if allow_skip_at_region is None:
         allow_skip_at_region = [0]
