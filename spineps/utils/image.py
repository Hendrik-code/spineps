<<<<<<< HEAD
# ruff: noqa
from __future__ import annotations

import os
import numpy as np
import nibabel as nib
=======
>>>>>>> abc34783
import logging
import os
from copy import deepcopy

import nibabel as nib
import numpy as np

logger = logging.getLogger(__name__)


class Image:
    """
    Compact version of SCT's Image Class (https://github.com/spinalcordtoolbox/spinalcordtoolbox/blob/master/spinalcordtoolbox/image.py#L245)
    Create an object that behaves similarly to nibabel's image object. Useful additions include: dims, change_orientation and getNonZeroCoordinates.
    """

    def __init__(self, param=None, hdr=None, orientation=None, absolutepath=None, dim=None):  # noqa: ARG002
        """
        :param param: string indicating a path to a image file or an `Image` object.
        """

        # initialization of all parameters
        self.affine = None
        self.data = None
        self._path = None
        self.ext = ""

        if absolutepath is not None:
            self._path = os.path.abspath(absolutepath)  # noqa: PTH100

        # Case 1: load an image from file
        if isinstance(param, str):
            self.loadFromPath(param)
        # Case 2: create a copy of an existing `Image` object
        elif isinstance(param, type(self)):
            self.copy(param)
        # Case 3: create a blank image from a list of dimensions
        elif isinstance(param, list):
            self.data = np.zeros(param)
            self.hdr = hdr.copy() if hdr is not None else nib.Nifti1Header()
            self.hdr.set_data_shape(self.data.shape)
        # Case 4: create an image from an existing data array
        elif isinstance(param, (np.ndarray, np.generic)):
            self.data = param
            self.hdr = hdr.copy() if hdr is not None else nib.Nifti1Header()
            self.hdr.set_data_shape(self.data.shape)
        else:
            raise TypeError("Image constructor takes at least one argument.")

        # Fix any mismatch between the array's datatype and the header datatype
        self.fix_header_dtype()

    @property
    def dim(self):
        return get_dimension(self)

    @property
    def orientation(self):
        return get_orientation(self)

    @property
    def absolutepath(self):
        """
        Storage path (either actual or potential)

        Notes:

        - As several tools perform chdir() it's very important to have absolute paths
        - When set, if relative:

          - If it already existed, it becomes a new basename in the old dirname
          - Else, it becomes absolute (shortcut)

        Usually not directly touched (use `Image.save`), but in some cases it's
        the best way to set it.
        """
        return self._path

    @absolutepath.setter
    def absolutepath(self, value):
        if value is None:
            self._path = None
            return
        elif not os.path.isabs(value) and self._path is not None:  # noqa: PTH117
            value = os.path.join(os.path.dirname(self._path), value)  # noqa: PTH118, PTH120
        elif not os.path.isabs(value):  # noqa: PTH117
            value = os.path.abspath(value)  # noqa: PTH100
        self._path = value

    @property
    def header(self):
        return self.hdr

    @header.setter
    def header(self, value):
        self.hdr = value

    def __deepcopy__(self, memo):
        return type(self)(
            deepcopy(self.data, memo),
            deepcopy(self.hdr, memo),
            deepcopy(self.orientation, memo),
            deepcopy(self.absolutepath, memo),
            deepcopy(self.dim, memo),
        )

    def copy(self, image=None):
        if image is not None:
            self.affine = deepcopy(image.affine)
            self.data = deepcopy(image.data)
            self.hdr = deepcopy(image.hdr)
            self._path = deepcopy(image._path)
        else:
            return deepcopy(self)

    def loadFromPath(self, path):
        """
        This function load an image from an absolute path using nibabel library

        :param path: path of the file from which the image will be loaded
        :return:
        """

        self.absolutepath = os.path.abspath(path)  # noqa: PTH100
        im_file = nib.load(self.absolutepath, mmap=True)
        self.affine = im_file.affine.copy()
        self.data = np.asanyarray(im_file.dataobj)
        self.hdr = im_file.header.copy()
        if path != self.absolutepath:
            logger.debug("Loaded %s (%s) orientation %s shape %s", path, self.absolutepath, self.orientation, self.data.shape)
        else:
            logger.debug("Loaded %s orientation %s shape %s", path, self.orientation, self.data.shape)

    def change_orientation(self, orientation, inverse=False):
        """
        Change orientation on image (in-place).

        :param orientation: orientation string (SCT "from" convention)

        :param inverse: if you think backwards, use this to specify that you actually\
                        want to transform *from* the specified orientation, not *to*\
                        it.

        """
        change_orientation(self, orientation, self, inverse=inverse)
        return self

    def getNonZeroCoordinates(self, sorting=None, reverse_coord=False):
        """
        This function return all the non-zero coordinates that the image contains.
        Coordinate list can also be sorted by x, y, z, or the value with the parameter sorting='x', sorting='y', sorting='z' or sorting='value'
        If reverse_coord is True, coordinate are sorted from larger to smaller.

        Removed Coordinate object
        """
        n_dim = 1
        n_dim = 3 if self.dim[3] == 1 else 4
        if self.dim[2] == 1:
            n_dim = 2

        if n_dim == 3:
            x, y, z = (self.data > 0).nonzero()
            list_coordinates = [[x[i], y[i], z[i], self.data[x[i], y[i], z[i]]] for i in range(len(x))]
        elif n_dim == 2:
            try:
                x, y = (self.data > 0).nonzero()
                list_coordinates = [[x[i], y[i], 0, self.data[x[i], y[i]]] for i in range(len(x))]
            except ValueError:
                x, y, z = (self.data > 0).nonzero()
                list_coordinates = [[x[i], y[i], 0, self.data[x[i], y[i], 0]] for i in range(len(x))]

        if sorting is not None:
            if reverse_coord not in [True, False]:
                raise ValueError("reverse_coord parameter must be a boolean")

            if sorting == "x":
                list_coordinates = sorted(list_coordinates, key=lambda el: el[0], reverse=reverse_coord)
            elif sorting == "y":
                list_coordinates = sorted(list_coordinates, key=lambda el: el[1], reverse=reverse_coord)
            elif sorting == "z":
                list_coordinates = sorted(list_coordinates, key=lambda el: el[2], reverse=reverse_coord)
            elif sorting == "value":
                list_coordinates = sorted(list_coordinates, key=lambda el: el[3], reverse=reverse_coord)
            else:
                raise ValueError("sorting parameter must be either 'x', 'y', 'z' or 'value'")

        return list_coordinates

    def change_type(self, dtype):
        """
        Change data type on image.

        Note: the image path is voided.
        """
        change_type(self, dtype, self)
        return self

    def fix_header_dtype(self):
        """
        Change the header dtype to the match the datatype of the array.
        """
        # Using bool for nibabel headers is unsupported, so use uint8 instead:
        # `nibabel.spatialimages.HeaderDataError: data dtype "bool" not supported`
        dtype_data = self.data.dtype
        if dtype_data is bool:
            dtype_data = np.uint8

        dtype_header = self.hdr.get_data_dtype()
        if dtype_header != dtype_data:
            logger.warning(
                f"Image header specifies datatype '{dtype_header}', but array is of type "  # noqa: G004
                f"'{dtype_data}'. Header metadata will be overwritten to use '{dtype_data}'."
            )
            self.hdr.set_data_dtype(dtype_data)

    def save(self, path=None, dtype=None, verbose=1, mutable=False):
        """
        Write an image in a nifti file

        :param path: Where to save the data, if None it will be taken from the\
                     absolutepath member.\
                     If path is a directory, will save to a file under this directory\
                     with the basename from the absolutepath member.

        :param dtype: if not set, the image is saved in the same type as input data\
                      if 'minimize', image storage space is minimized\
                        (2, 'uint8', np.uint8, "NIFTI_TYPE_UINT8"),\
                        (4, 'int16', np.int16, "NIFTI_TYPE_INT16"),\
                        (8, 'int32', np.int32, "NIFTI_TYPE_INT32"),\
                        (16, 'float32', np.float32, "NIFTI_TYPE_FLOAT32"),\
                        (32, 'complex64', np.complex64, "NIFTI_TYPE_COMPLEX64"),\
                        (64, 'float64', np.float64, "NIFTI_TYPE_FLOAT64"),\
                        (256, 'int8', np.int8, "NIFTI_TYPE_INT8"),\
                        (512, 'uint16', np.uint16, "NIFTI_TYPE_UINT16"),\
                        (768, 'uint32', np.uint32, "NIFTI_TYPE_UINT32"),\
                        (1024,'int64', np.int64, "NIFTI_TYPE_INT64"),\
                        (1280, 'uint64', np.uint64, "NIFTI_TYPE_UINT64"),\
                        (1536, 'float128', _float128t, "NIFTI_TYPE_FLOAT128"),\
                        (1792, 'complex128', np.complex128, "NIFTI_TYPE_COMPLEX128"),\
                        (2048, 'complex256', _complex256t, "NIFTI_TYPE_COMPLEX256"),

        :param mutable: whether to update members with newly created path or dtype
        """
        if mutable:  # do all modifications in-place
            # Case 1: `path` not specified
            if path is None:
                if self.absolutepath:  # Fallback to the original filepath
                    path = self.absolutepath
                else:
                    raise ValueError("Don't know where to save the image (no absolutepath or path parameter)")
            # Case 2: `path` points to an existing directory
            elif os.path.isdir(path):  # noqa: PTH112
                if self.absolutepath:  # Use the original filename, but save to the directory specified by `path`
                    path = os.path.join(os.path.abspath(path), os.path.basename(self.absolutepath))  # noqa: PTH100, PTH118, PTH119
                else:
                    raise ValueError("Don't know where to save the image (path parameter is dir, but absolutepath is missing)")
            # Case 3: `path` points to a file (or a *nonexistent* directory) so use its value as-is
            #    (We're okay with letting nonexistent directories slip through, because it's difficult to distinguish
            #     between nonexistent directories and nonexistent files. Plus, `nibabel` will catch any further errors.)
            else:
                pass

            if os.path.isfile(path) and verbose:  # noqa: PTH113
                logger.warning("File %s already exists. Will overwrite it.", path)
            if os.path.isabs(path):  # noqa: PTH117
                logger.debug("Saving image to %s orientation %s shape %s", path, self.orientation, self.data.shape)
            else:
                logger.debug(
                    "Saving image to %s (%s) orientation %s shape %s",
                    path,
                    os.path.abspath(path),  # noqa: PTH100
                    self.orientation,
                    self.data.shape,
                )

            # Now that `path` has been set and log messages have been written, we can assign it to the image itself
            self.absolutepath = os.path.abspath(path)  # noqa: PTH100

            if dtype is not None:
                self.change_type(dtype)

            if self.hdr is not None:
                self.hdr.set_data_shape(self.data.shape)
                self.fix_header_dtype()

            # nb. that copy() is important because if it were a memory map, save() would corrupt it
            dataobj = self.data.copy()
            affine = None
            header = self.hdr.copy() if self.hdr is not None else None
            nib.save(nib.nifti1.Nifti1Image(dataobj, affine, header), self.absolutepath)
            if not os.path.isfile(self.absolutepath):  # noqa: PTH113
                raise RuntimeError(f"Couldn't save image to {self.absolutepath}")
        else:
            # if we're not operating in-place, then make any required modifications on a throw-away copy
            self.copy().save(path, dtype, verbose, mutable=True)
        return self


class SlicerOneAxis:
    """
    Image slicer to use when you don't care about the 2D slice orientation,
    and don't want to specify them.
    The slicer will just iterate through the right axis that corresponds to
    its specification.

    Can help getting ranges and slice indices.

    Copied from https://github.com/spinalcordtoolbox/spinalcordtoolbox/image.py
    """

    def __init__(self, im, axis="IS"):
        opposite_character = {"L": "R", "R": "L", "A": "P", "P": "A", "I": "S", "S": "I"}
        axis_labels = "LRPAIS"
        if len(axis) != 2:
            raise ValueError()
        if axis[0] not in axis_labels:
            raise ValueError()
        if axis[1] not in axis_labels:
            raise ValueError()
        if axis[0] != opposite_character[axis[1]]:
            raise ValueError()

        for idx_axis in range(2):
            dim_nr = im.orientation.find(axis[idx_axis])
            if dim_nr != -1:
                break
        if dim_nr == -1:
            raise ValueError()

        # SCT convention
        from_dir = im.orientation[dim_nr]
        self.direction = +1 if axis[0] == from_dir else -1
        self.nb_slices = im.dim[dim_nr]
        self.im = im
        self.axis = axis
        self._slice = lambda idx: tuple([(idx if x in axis else slice(None)) for x in im.orientation])

    def __len__(self):
        return self.nb_slices

    def __getitem__(self, idx):
        """

        :return: an image slice, at slicing index idx
        :param idx: slicing index (according to the slicing direction)
        """
        if isinstance(idx, slice):
            raise NotImplementedError()

        if idx >= self.nb_slices:
            raise IndexError(f"I just have {self.nb_slices} slices!")

        if self.direction == -1:
            idx = self.nb_slices - 1 - idx

        return self.im.data[self._slice(idx)]


def get_dimension(im_file, verbose=1):  # noqa: ARG001
    """
    Copied from https://github.com/spinalcordtoolbox/spinalcordtoolbox/

    Get dimension from Image or nibabel object. Manages 2D, 3D or 4D images.

    :param: im_file: Image or nibabel object
    :return: nx, ny, nz, nt, px, py, pz, pt
    """
    if not isinstance(im_file, (nib.nifti1.Nifti1Image, Image)):
        raise TypeError("The provided image file is neither a nibabel.nifti1.Nifti1Image instance nor an Image instance")
    # initializating ndims [nx, ny, nz, nt] and pdims [px, py, pz, pt]
    ndims = [1, 1, 1, 1]
    pdims = [1, 1, 1, 1]
    data_shape = im_file.header.get_data_shape()
    zooms = im_file.header.get_zooms()
    for i in range(min(len(data_shape), 4)):
        ndims[i] = data_shape[i]
        pdims[i] = zooms[i]
    return *ndims, *pdims


def change_orientation(im_src, orientation, im_dst=None, inverse=False):
    """
    Copied from https://github.com/spinalcordtoolbox/spinalcordtoolbox/

    :param im_src: source image
    :param orientation: orientation string (SCT "from" convention)
    :param im_dst: destination image (can be the source image for in-place
                   operation, can be unset to generate one)
    :param inverse: if you think backwards, use this to specify that you actually
                    want to transform *from* the specified orientation, not *to* it.
    :return: an image with changed orientation

    .. note::
        - the resulting image has no path member set
        - if the source image is < 3D, it is reshaped to 3D and the destination is 3D
    """

    if len(im_src.data.shape) < 3:
        pass  # Will reshape to 3D
    elif len(im_src.data.shape) == 3:
        pass  # OK, standard 3D volume
    elif len(im_src.data.shape) == 4:
        pass  # OK, standard 4D volume
    elif len(im_src.data.shape) == 5 and im_src.header.get_intent()[0] == "vector":
        pass  # OK, physical displacement field
    else:
        raise NotImplementedError("Don't know how to change orientation for this image")

    im_src_orientation = im_src.orientation
    im_dst_orientation = orientation
    if inverse:
        im_src_orientation, im_dst_orientation = im_dst_orientation, im_src_orientation

    perm, inversion = _get_permutations(im_src_orientation, im_dst_orientation)

    if im_dst is None:
        im_dst = im_src.copy()
        im_dst._path = None

    im_src_data = im_src.data
    if len(im_src_data.shape) < 3:
        im_src_data = im_src_data.reshape(tuple(list(im_src_data.shape) + ([1] * (3 - len(im_src_data.shape)))))

    # Update data by performing inversions and swaps

    # axes inversion (flip)
    data = im_src_data[:: inversion[0], :: inversion[1], :: inversion[2]]

    # axes manipulations (transpose)
    if perm == [1, 0, 2]:
        data = np.swapaxes(data, 0, 1)
    elif perm == [2, 1, 0]:
        data = np.swapaxes(data, 0, 2)
    elif perm == [0, 2, 1]:
        data = np.swapaxes(data, 1, 2)
    elif perm == [2, 0, 1]:
        data = np.swapaxes(data, 0, 2)  # transform [2, 0, 1] to [1, 0, 2]
        data = np.swapaxes(data, 0, 1)  # transform [1, 0, 2] to [0, 1, 2]
    elif perm == [1, 2, 0]:
        data = np.swapaxes(data, 0, 2)  # transform [1, 2, 0] to [0, 2, 1]
        data = np.swapaxes(data, 1, 2)  # transform [0, 2, 1] to [0, 1, 2]
    elif perm == [0, 1, 2]:
        # do nothing
        pass
    else:
        raise NotImplementedError()

    # Update header

    im_src_aff = im_src.hdr.get_best_affine()
    aff = nib.orientations.inv_ornt_aff(np.array((perm, inversion)).T, im_src_data.shape)
    im_dst_aff = np.matmul(im_src_aff, aff)

    im_dst.header.set_qform(im_dst_aff)
    im_dst.header.set_sform(im_dst_aff)
    im_dst.header.set_data_shape(data.shape)
    im_dst.data = data

    return im_dst


def _get_permutations(im_src_orientation, im_dst_orientation):
    """
    Copied from https://github.com/spinalcordtoolbox/spinalcordtoolbox/

    :param im_src_orientation str: Orientation of source image. Example: 'RPI'
    :param im_dest_orientation str: Orientation of destination image. Example: 'SAL'
    :return: list of axes permutations and list of inversions to achieve an orientation change
    """

    opposite_character = {"L": "R", "R": "L", "A": "P", "P": "A", "I": "S", "S": "I"}

    perm = [0, 1, 2]
    inversion = [1, 1, 1]
    for i, character in enumerate(im_src_orientation):
        try:
            perm[i] = im_dst_orientation.index(character)
        except ValueError:
            perm[i] = im_dst_orientation.index(opposite_character[character])
            inversion[i] = -1

    return perm, inversion


def get_orientation(im):
    """
    Copied from https://github.com/spinalcordtoolbox/spinalcordtoolbox/

    :param im: an Image
    :return: reference space string (ie. what's in Image.orientation)
    """
    res = "".join(nib.orientations.aff2axcodes(im.hdr.get_best_affine()))
    return orientation_string_nib2sct(res)


def orientation_string_nib2sct(s):
    """
    Copied from https://github.com/spinalcordtoolbox/spinalcordtoolbox/

    :return: SCT reference space code from nibabel one
    """
    opposite_character = {"L": "R", "R": "L", "A": "P", "P": "A", "I": "S", "S": "I"}
    return "".join([opposite_character[x] for x in s])


def change_type(im_src, dtype, im_dst=None):  # noqa: C901
    """
    Change the voxel type of the image

    :param dtype:    if not set, the image is saved in standard type\
                    if 'minimize', image space is minimize\
                    if 'minimize_int', image space is minimize and values are approximated to integers\
                    (2, 'uint8', np.uint8, "NIFTI_TYPE_UINT8"),\
                    (4, 'int16', np.int16, "NIFTI_TYPE_INT16"),\
                    (8, 'int32', np.int32, "NIFTI_TYPE_INT32"),\
                    (16, 'float32', np.float32, "NIFTI_TYPE_FLOAT32"),\
                    (32, 'complex64', np.complex64, "NIFTI_TYPE_COMPLEX64"),\
                    (64, 'float64', np.float64, "NIFTI_TYPE_FLOAT64"),\
                    (256, 'int8', np.int8, "NIFTI_TYPE_INT8"),\
                    (512, 'uint16', np.uint16, "NIFTI_TYPE_UINT16"),\
                    (768, 'uint32', np.uint32, "NIFTI_TYPE_UINT32"),\
                    (1024,'int64', np.int64, "NIFTI_TYPE_INT64"),\
                    (1280, 'uint64', np.uint64, "NIFTI_TYPE_UINT64"),\
                    (1536, 'float128', _float128t, "NIFTI_TYPE_FLOAT128"),\
                    (1792, 'complex128', np.complex128, "NIFTI_TYPE_COMPLEX128"),\
                    (2048, 'complex256', _complex256t, "NIFTI_TYPE_COMPLEX256"),
    :return:

    Copied from https://github.com/spinalcordtoolbox/spinalcordtoolbox/
    """

    if im_dst is None:
        im_dst = im_src.copy()
        im_dst._path = None

    if dtype is None:
        return im_dst

    # get min/max from input image
    min_in = np.nanmin(im_src.data)
    max_in = np.nanmax(im_src.data)

    # find optimum type for the input image
    if dtype in ("minimize", "minimize_int"):
        # warning: does not take intensity resolution into account, neither complex voxels

        # check if voxel values are real or integer
        isinteger = True
        if dtype == "minimize":
            for vox in im_src.data.flatten():
                if int(vox) != vox:
                    isinteger = False
                    break

        if isinteger:
            if min_in >= 0:  # unsigned
                if max_in <= np.iinfo(np.uint8).max:
                    dtype = np.uint8
                elif max_in <= np.iinfo(np.uint16):
                    dtype = np.uint16
                elif max_in <= np.iinfo(np.uint32).max:
                    dtype = np.uint32
                elif max_in <= np.iinfo(np.uint64).max:
                    dtype = np.uint64
                else:
                    raise ValueError("Maximum value of the image is to big to be represented.")
            else:  # noqa: PLR5501
                if max_in <= np.iinfo(np.int8).max and min_in >= np.iinfo(np.int8).min:
                    dtype = np.int8
                elif max_in <= np.iinfo(np.int16).max and min_in >= np.iinfo(np.int16).min:
                    dtype = np.int16
                elif max_in <= np.iinfo(np.int32).max and min_in >= np.iinfo(np.int32).min:
                    dtype = np.int32
                elif max_in <= np.iinfo(np.int64).max and min_in >= np.iinfo(np.int64).min:
                    dtype = np.int64
                else:
                    raise ValueError("Maximum value of the image is to big to be represented.")
        else:  # noqa: PLR5501
            # if max_in <= np.finfo(np.float16).max and min_in >= np.finfo(np.float16).min:
            #    type = 'np.float16' # not supported by nibabel
            if max_in <= np.finfo(np.float32).max and min_in >= np.finfo(np.float32).min:
                dtype = np.float32
            elif max_in <= np.finfo(np.float64).max and min_in >= np.finfo(np.float64).min:
                dtype = np.float64

        dtype = to_dtype(dtype)
    else:
        dtype = to_dtype(dtype)

        # if output type is int, check if it needs intensity rescaling
        if "int" in dtype.name:
            # get min/max from output type
            min_out = np.iinfo(dtype).min
            max_out = np.iinfo(dtype).max
            # before rescaling, check if there would be an intensity overflow

            if (min_in < min_out) or (max_in > max_out):
                # This condition is important for binary images since we do not want to scale them
                logger.warning(
                    f"To avoid intensity overflow due to convertion to +{dtype.name}+, intensity will be rescaled to the maximum quantization scale"  # noqa: G004
                )
                # rescale intensity
                data_rescaled = im_src.data * (max_out - min_out) / (max_in - min_in)
                im_dst.data = data_rescaled - (data_rescaled.min() - min_out)

    # change type of data in both numpy array and nifti header
    im_dst.data = getattr(np, dtype.name)(im_dst.data)
    im_dst.hdr.set_data_dtype(dtype)
    return im_dst


def to_dtype(dtype):
    """
    Take a dtypeification and return an np.dtype

    :param dtype: dtypeification (string or np.dtype or None are supported for now)
    :return: dtype or None

    Copied from https://github.com/spinalcordtoolbox/spinalcordtoolbox/
    """
    # TODO add more or filter on things supported by nibabel

    if dtype is None:
        return None
    if isinstance(dtype, type) and isinstance(dtype(0).dtype, np.dtype):
        return dtype(0).dtype
    if isinstance(dtype, np.dtype):
        return dtype
    if isinstance(dtype, str):
        return np.dtype(dtype)

    raise TypeError(f"data type {dtype.__class__}: {dtype} not understood")


def zeros_like(img, dtype=None):
    """

    :param img: reference image
    :param dtype: desired data type (optional)
    :return: an Image with the same shape and header, filled with zeros

    Similar to numpy.zeros_like(), the goal of the function is to show the developer's
    intent and avoid doing a copy, which is slower than initialization with a constant.

    Copied from https://github.com/spinalcordtoolbox/spinalcordtoolbox/image.py
    """
    zimg = Image(np.zeros_like(img.data), hdr=img.hdr.copy())
    if dtype is not None:
        zimg.change_type(dtype)
    return zimg


def empty_like(img, dtype=None):
    """
    :param img: reference image
    :param dtype: desired data type (optional)
    :return: an Image with the same shape and header, whose data is uninitialized

    Similar to numpy.empty_like(), the goal of the function is to show the developer's
    intent and avoid touching the allocated memory, because it will be written to
    afterwards.

    Copied from https://github.com/spinalcordtoolbox/spinalcordtoolbox/image.py
    """
    dst = change_type(img, dtype)
    return dst


def find_zmin_zmax(im, threshold=0.1):
    """
    Find the min (and max) z-slice index below which (and above which) slices only have voxels below a given threshold.

    :param im: Image object
    :param threshold: threshold to apply before looking for zmin/zmax, typically corresponding to noise level.
    :return: [zmin, zmax]

    Copied from https://github.com/spinalcordtoolbox/spinalcordtoolbox/image.py
    """
    slicer = SlicerOneAxis(im, axis="IS")

    # Make sure image is not empty
    if not np.any(slicer):
        logger.error("Input image is empty")

    # Iterate from bottom to top until we find data
    for zmin in range(len(slicer)):
        if np.any(slicer[zmin] > threshold):
            break

    # Conversely from top to bottom
    for zmax in range(len(slicer) - 1, zmin, -1):
        if np.any(slicer[zmax] > threshold):
            break

    return zmin, zmax<|MERGE_RESOLUTION|>--- conflicted
+++ resolved
@@ -1,12 +1,9 @@
-<<<<<<< HEAD
 # ruff: noqa
 from __future__ import annotations
 
 import os
 import numpy as np
 import nibabel as nib
-=======
->>>>>>> abc34783
 import logging
 import os
 from copy import deepcopy
