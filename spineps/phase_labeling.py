from pathlib import Path

import numpy as np
from scipy.ndimage import gaussian_filter1d
from TPTBox import NII, Location, No_Logger

from spineps.architectures.read_labels import (
    VertExact,
    VertExactClass,
    VertGroup,
    VertRegion,
    VertRel,
    VertT13,
    vert_group_idx_to_exact_idx_dict,
)
from spineps.get_models import get_actual_model
from spineps.lab_model import VertLabelingClassifier
from spineps.utils.find_min_cost_path import find_most_probably_sequence

logger = No_Logger(prefix="LabelingPhase")

VERT_CLASSES = 24
CERV = slice(None, 7)  # 0 to 7
THOR = slice(7, 19)  # 7 to 18
LUMB = slice(19, None)  # 19 to end (23)

DIVIDE_BY_ZERO_OFFSET = 1e-8


def perform_labeling_step(
    model: VertLabelingClassifier,
    img_nii: NII,
    vert_nii: NII,
    subreg_nii: NII | None = None,
    proc_lab_force_no_tl_anomaly: bool = False,
):
    model.load()

    if subreg_nii is not None:
        # crop for corpus instead of whole vertebra
        corpus_nii = subreg_nii.extract_label((Location.Vertebra_Corpus, Location.Vertebra_Corpus_border))
        vert_nii_c = vert_nii * corpus_nii
    # run model
    labelmap = run_model_for_vert_labeling(
        model,
        img_nii,
        vert_nii_c,
        proc_lab_force_no_tl_anomaly=proc_lab_force_no_tl_anomaly,
    )[0]
    # TODO make all vertebrae without visible corpus to visibility 0 but take into account for labeling
    for i in vert_nii.unique():
        if i not in labelmap:
            labelmap[i] = 0

    # relabel according to labelmap
    return vert_nii.map_labels_(labelmap)


def run_model_for_vert_labeling(
    model: VertLabelingClassifier,
    img_nii: NII,
    vert_nii: NII,
    verbose: bool = False,
    proc_lab_force_no_tl_anomaly: bool = False,
):
    # reorient
    img = img_nii.reorient(model.inference_config.model_expected_orientation, verbose=False)
    vert = vert_nii.reorient(model.inference_config.model_expected_orientation, verbose=False)
    # zms_pir = img.zoom
    # rescale
    # img.rescale_(model.calc_recommended_resampling_zoom(zms_pir), verbose=False)
    # vert.rescale_(model.calc_recommended_resampling_zoom(zms_pir), verbose=False)
    #
    img.assert_affine(other=vert)
    # extract vertebrae
    vert.extract_label_([i for i in range(1, 29) if i not in [26, 27]], keep_label=True)
    # counted label
    orig_label = vert.unique()
    # run model
    predictions = model.run_all_seg_instances(img, vert)

    fcost, fpath, fpath_post, costlist, min_costs_path, args = find_vert_path_from_predictions(
        predictions=predictions,
        proc_lab_force_no_tl_anomaly=proc_lab_force_no_tl_anomaly,
        verbose=verbose,
    )
    assert len(orig_label) == len(fpath_post), f"{len(orig_label)} != {len(fpath_post)}"
    labelmap = {orig_label[idx]: fpath_post[idx] for idx in range(len(orig_label))}

    return labelmap, fcost, fpath, fpath_post, costlist, min_costs_path, predictions


def run_model_for_vert_labeling_cutouts(
    model: VertLabelingClassifier,
    img_arrays: dict[int, np.ndarray],
    disable_c1: bool = True,
    boost_c2: float = 3.0,
    allow_cervical_skip: bool = True,
    verbose: bool = False,
):
    # reorient
    # img = img_nii.reorient(model.inference_config.model_expected_orientation, verbose=False)
    # vert = vert_nii.reorient(model.inference_config.model_expected_orientation, verbose=False)
    # zms_pir = img.zoom
    # rescale
    # img.rescale_(model.calc_recommended_resampling_zoom(zms_pir), verbose=False)
    # vert.rescale_(model.calc_recommended_resampling_zoom(zms_pir), verbose=False)
    #
    # img.assert_affine(other=vert)
    # extract vertebrae
    # vert.extract_label_(list(range(1, 26)), keep_label=True)
    # counted label
    orig_label = list(img_arrays.keys())
    # run model
    predictions = model.run_all_arrays(img_arrays)
    fcost, fpath, fpath_post, costlist, min_costs_path, args = find_vert_path_from_predictions(
        predictions=predictions,
        verbose=verbose,
        disable_c1=disable_c1,
        boost_c2=boost_c2,
        allow_cervical_skip=allow_cervical_skip,
    )
    assert len(orig_label) == len(fpath_post), f"{len(orig_label)} != {len(fpath_post)}"
    labelmap = {orig_label[idx]: fpath_post[idx] for idx in range(len(orig_label))}

    return labelmap, fcost, fpath, fpath_post, costlist, min_costs_path, predictions


def region_to_vert(region_softmax_values: np.ndarray):  # shape(1,3)
    vert_prediction_values = np.zeros(VERT_CLASSES)
    vert_prediction_values[CERV] = region_softmax_values[0]
    vert_prediction_values[THOR] = region_softmax_values[1]
    vert_prediction_values[LUMB] = region_softmax_values[2]
    return vert_prediction_values


def prepare_vert(
    vert_softmax_values: np.ndarray,
    gaussian_sigma: float = 0.85,
    gaussian_radius: int = 2,
    gaussian_regionwise: bool = True,
):
    # gaussian region-wise
    softmax_values = vert_softmax_values.copy()
    if gaussian_sigma > 0.0:
        if gaussian_regionwise:
            for s in [CERV, THOR, LUMB]:
                softmax_values[s] = gaussian_filter1d(softmax_values[s], sigma=gaussian_sigma, mode="nearest", radius=gaussian_radius)
        else:
            softmax_values = gaussian_filter1d(softmax_values, sigma=gaussian_sigma, mode="nearest", radius=gaussian_radius)
    softmax_values /= np.sum(softmax_values) + DIVIDE_BY_ZERO_OFFSET
    return softmax_values


def prepare_vertgrp(
    vertgrp_softmax_values: np.ndarray,
    gaussian_sigma: float = 0.85,
    gaussian_radius: int = 2,
    gaussian_regionwise: bool = True,
):
    # gaussian region-wise
    softmax_values = np.zeros(VERT_CLASSES)
    for i, g in vert_group_idx_to_exact_idx_dict.items():
        softmax_values[g] = vertgrp_softmax_values[i]
    if gaussian_sigma > 0.0:
        if gaussian_regionwise:
            for s in [CERV, THOR, LUMB]:
                softmax_values[s] = gaussian_filter1d(softmax_values[s], sigma=gaussian_sigma, mode="nearest", radius=gaussian_radius)
        else:
            softmax_values = gaussian_filter1d(softmax_values, sigma=gaussian_sigma, mode="nearest", radius=gaussian_radius)
    softmax_values /= np.sum(softmax_values) + DIVIDE_BY_ZERO_OFFSET
    return softmax_values


def prepare_visible(predictions: dict, visible_w: float = 1.0, gaussian_sigma: float = 0.8, gaussian_radius: int = 2):
    # has soft and FULLYVISIBLE key
    predict_keys = list(predictions[list(predictions.keys())[0]]["soft"].keys())  # noqa: RUF015
    if "FULLYVISIBLE" in predict_keys:
        visible_chain = np.asarray([k["soft"]["FULLYVISIBLE"][1] for v, k in predictions.items()])
    else:
        visible_chain = np.ones(len(predictions))
    if gaussian_sigma > 0.0:
        visible_chain = gaussian_filter1d(visible_chain, sigma=gaussian_sigma, mode="constant", radius=gaussian_radius)
    visible_chain = np.round(visible_chain, 3)
    # weighting
    visible_chain = 1 - visible_chain
    visible_chain = np.multiply(visible_chain, visible_w)
    visible_chain = 1 - visible_chain
    visible_chain = np.clip(visible_chain, 0, 1)
    # visible_chain /= np.sum(visible_chain)
    return visible_chain


def prepare_region(region_softmax_values: np.ndarray, gaussian_sigma: float = 0.75, gaussian_radius: int = 1):
    softmax_values = region_to_vert(region_softmax_values)
    if gaussian_sigma > 0.0 and np.sum(softmax_values) > 0.0:
        softmax_values = gaussian_filter1d(softmax_values, sigma=gaussian_sigma, mode="nearest", radius=gaussian_radius)
    softmax_values /= np.sum(softmax_values) + DIVIDE_BY_ZERO_OFFSET
    return softmax_values


def prepare_vertrel_columns(vertrel_matrix: np.ndarray, gaussian_sigma: float = 0.75, gaussian_radius: int = 1):
    for i in range(1, min(len(VertRel), vertrel_matrix.shape[1])):
        if gaussian_sigma > 0.0 and np.sum(vertrel_matrix) > 0.0:
            vertrel_matrix[:, i] = gaussian_filter1d(vertrel_matrix[:, i], sigma=gaussian_sigma, mode="nearest", radius=gaussian_radius)
        # normalize per column / label in this case
        vertrel_matrix[:, i] = vertrel_matrix[:, i] / (np.sum(vertrel_matrix[:, i]) + DIVIDE_BY_ZERO_OFFSET)
    return vertrel_matrix


def prepare_vertt13_columns(vertt13_matrix: np.ndarray):
    for i in range(1, min(len(VertT13), vertt13_matrix.shape[1])):
        # normalize per column / label in this case
        vertt13_matrix[:, i] = vertt13_matrix[:, i] / (np.sum(vertt13_matrix[:, i]) + DIVIDE_BY_ZERO_OFFSET)
    return vertt13_matrix


def prepare_vertrel(vertrel_softmax_values: np.ndarray, gaussian_sigma: float = 0.75, gaussian_radius: int = 1):
    softmax_values = vertrel_softmax_values.copy()
    if gaussian_sigma > 0.0:
        softmax_values = gaussian_filter1d(softmax_values, sigma=gaussian_sigma, mode="nearest", radius=gaussian_radius)
    # softmax_values /= np.sum(softmax_values) + DIVIDE_BY_ZERO_OFFSET
    return softmax_values


def find_vert_path_from_predictions(
    predictions,
    visible_w: float = 1.0,
    vert_w: float = 0.9,  # 0.9
    vertgrp_w: float = 0.8,
    region_w: float = 1.1,  # 1.1
    vertrel_w: float = 0.3,  # 0.3
    vertt13_w: float = 0.4,
    disable_c1: bool = True,
    boost_c2: float = 1.0,  # 3.0
    allow_cervical_skip: bool = False,
    #
    punish_multiple_sequence: float = 0.0,
    punish_skip_sequence: float = 0.0,
    #
    region_gaussian_sigma: float = 0.0,  # 0 means no gaussian
    vert_gaussian_sigma: float = 0.8,  # 0.8 0 means no gaussian
    vert_gaussian_regionwise: bool = True,
    vertgrp_gaussian_sigma: float = 0.8,  # 0.8 0 means no gaussian
    vertgrp_gaussian_regionwise: bool = True,
    vertrel_column_norm: bool = True,
    vertrel_gaussian_sigma: float = 0.6,  # 0.6 # 0 means no gaussian
    #
    argmax_combined_cost_matrix_instead_of_path_algorithm: bool = False,
    proc_lab_force_no_tl_anomaly: bool = False,
    #
    verbose: bool = False,
):
    args = locals()
    assert 0 <= visible_w, visible_w  # noqa: SIM300
    assert 0 <= vert_w, vert_w  # noqa: SIM300
    assert 0 <= region_w, region_w  # noqa: SIM300
    assert 0 <= vertrel_w, vertrel_w  # noqa: SIM300
    assert 0 <= boost_c2, boost_c2  # noqa: SIM300
    #
    n_vert = len(predictions)
    #
    cost_matrix = np.zeros((n_vert, 24))  # TODO 24 fix?
    relative_cost_matrix = np.zeros((n_vert, 6))  # TODO 6 fix?
    visible_chain = prepare_visible(predictions, visible_w)

    predict_keys = list(predictions[list(predictions.keys())[0]]["soft"].keys())  # noqa: RUF015
    assert "VERT" in predict_keys or "VERTEXACT" in predict_keys or "VERTGRP" in predict_keys, (
        f"No vital classification head found, got {predict_keys}"
    )

    # VertRel normalize over labels
    if "VERTREL" in predict_keys:
        vertrel_matrix = np.asarray([k["soft"]["VERTREL"] for v, k in predictions.items()])
    else:
        vertrel_matrix = np.zeros((n_vert, len(VertRel)))
    if vertrel_column_norm:
        vertrel_matrix = prepare_vertrel_columns(vertrel_matrix, gaussian_sigma=vertrel_gaussian_sigma)

    if "VERTT13" in predict_keys:
        vertt13_softmax_output = np.asarray([k["soft"]["VERTT13"] for v, k in predictions.items()])
    else:
        vertt13_softmax_output = np.zeros((n_vert, len(VertT13)))
    vertt13_values = np.multiply(
        -prepare_vertt13_columns(vertt13_softmax_output),
        vertt13_w,
    )

    if verbose:
        print("visible_w", visible_w) if "FULLYVISIBLE" in predict_keys else None
        print("vert_w", vert_w) if "VERT" in predict_keys else None
        print("region_w", region_w) if "REGION" in predict_keys else None
        print("vertrel_w", vertrel_w) if "VERTREL" in predict_keys else None
        print("vertgrp_w", vertgrp_w) if "VERTGRP" in predict_keys else None
        print("vertt13_w", vertt13_w) if "VERTT13" in predict_keys else None
        print("disable_c1", disable_c1)
        print("boost_c2", boost_c2)
        print("allow_cervical_skip", allow_cervical_skip)
        print("region_gaussian_sigma", region_gaussian_sigma) if "VERTREGION" in predict_keys else None
        print("vert_gaussian_sigma", vert_gaussian_sigma) if "VERT" in predict_keys else None
        print("vert_gaussian_regionwise", vert_gaussian_regionwise) if "VERT" in predict_keys else None
        print("vertrel_gaussian_sigma", vertrel_gaussian_sigma) if "VERTREL" in predict_keys else None

    #
    for idx, (_, k) in enumerate(predictions.items()):
        vert_softmax_output = k["soft"]["VERT"] if "VERT" in predict_keys else np.zeros(len(VertExact))
        vert_values = np.multiply(
            prepare_vert(
                vert_softmax_output,
                gaussian_sigma=vert_gaussian_sigma,
                gaussian_regionwise=vert_gaussian_regionwise,
            ),
            vert_w,
        )

        vertgrp_softmax_output = k["soft"]["VERTGRP"] if "VERTGRP" in predict_keys else np.zeros(len(VertGroup))
        vertgrp_values = np.multiply(
            prepare_vertgrp(
                vertgrp_softmax_output,
                gaussian_sigma=vertgrp_gaussian_sigma,
                gaussian_regionwise=vertgrp_gaussian_regionwise,
            ),
            vertgrp_w,
        )

        # if "REGION" in k["soft"] else np.zeros((4, *vert_softmax_output.shape[1:]))
        region_softmax_output = k["soft"]["REGION"] if "REGION" in predict_keys else np.zeros(len(VertRegion))
        region_values = np.multiply(
            prepare_region(
                region_softmax_output,
                gaussian_sigma=region_gaussian_sigma,
            ),
            region_w,
        )

        #
        # add region and vert
        final_vert_pred = np.add(region_values, vert_values)
        final_vert_pred = np.add(final_vert_pred, vertgrp_values)
        # normalize
        final_vert_pred /= np.sum(final_vert_pred) + DIVIDE_BY_ZERO_OFFSET
        # boost c2 if enabled
        if boost_c2 > 0.0 and np.argmax(final_vert_pred) == 1:
            final_vert_pred = np.multiply(final_vert_pred, boost_c2)
        # then multiply with visible factor
        final_vert_pred = np.multiply(final_vert_pred, visible_chain[idx])
        cost_matrix[idx] = final_vert_pred
        # relative gets own matrix

        # vertrel_softmax_output = k["soft"]["VERTREL"] if "VERTREL" in k["soft"] else np.zeros((6, *vert_softmax_output.shape[1:]))
        relative_cost_matrix[idx] = prepare_vertrel(
            vertrel_matrix[idx],
            gaussian_sigma=0.0,
        )
    cost_matrix = np.asarray(cost_matrix)
    # invert rel cost
    relative_cost_matrix = np.multiply(-relative_cost_matrix, vertrel_w)
    # for i in range(len(relative_cost_matrix)):
    #    print(relative_cost_matrix[i])
    #
    if argmax_combined_cost_matrix_instead_of_path_algorithm:
        fcost = 0
        min_costs_path = [[]]
        fpath = list(np.argmax(cost_matrix, axis=1))
    else:
<<<<<<< HEAD
        fcost, min_costs_path = find_most_probably_sequence(
=======
        allow_multiple_at_class = [18, 23] if not proc_lab_force_no_tl_anomaly else [23]  # T12 and L5
        allow_skip_at_class = [17] if not proc_lab_force_no_tl_anomaly else []  # T11
        fcost, fpath, min_costs_path = find_most_probably_sequence(
>>>>>>> f9601d76
            # input
            cost_matrix,
            min_start_class=0 if not disable_c1 else 1,
            region_rel_cost=relative_cost_matrix,
            vertt13_cost=vertt13_values,
            invert_cost=True,
            # parameters
            punish_multiple_sequence=punish_multiple_sequence,
            punish_skip_sequence=punish_skip_sequence,
            # no touch
            regions=[0, 7, 19],
            allow_multiple_at_class=allow_multiple_at_class,  # T12 and L5
            allow_skip_at_class=allow_skip_at_class,  # T11
            #
            allow_skip_at_region=[0] if allow_cervical_skip else [],
            punish_skip_at_region_sequence=0.2 if allow_cervical_skip else 0.0,
        )
        fpath = list(np.argmax(cost_matrix, axis=1))
    # post processing
    fpath_post = fpath_post_processing(fpath)
    return fcost, fpath, fpath_post, cost_matrix.tolist(), min_costs_path, args


def fpath_post_processing(fpath):
    fpath_post = fpath[:]

    # Two T12 -> T12 + T13
    if VertExact.T12.value in fpath_post:
        tidx = fpath_post.index(VertExact.T12.value)
        if tidx != 0 and fpath_post[tidx - 1] == VertExact.T12.value:
            fpath_post[tidx] = 28
        elif tidx != len(fpath_post) - 1 and fpath_post[tidx + 1] == VertExact.T12.value:
            fpath_post[tidx + 1] = 28
    # Two L5 -> L5, L6
    if (VertExact.L5.value in fpath_post and len(fpath_post) >= 2) and (
        fpath_post[-1] == VertExact.L5.value and fpath_post[-2] == VertExact.L5.value
    ):
        fpath_post[-1] += 1

    fpath_post = [f + 1 if f != 28 else 28 for f in fpath_post]
    return fpath_post


def is_valid_vertebra_sequence(sequence: list[VertExact] | list[int]) -> bool:
    if isinstance(sequence[0], VertExact):
        sequence = fpath_post_processing([s.value for s in sequence])
    # must be sequence of vertebrae
    for i in range(1, len(sequence)):
        if (
            sequence[i] - sequence[i - 1] == 1
            or (sequence[i] == 20 and sequence[i - 1] == 28)
            or (sequence[i] == 20 and sequence[i - 1] == 18)
        ):
            continue
        else:
            return False
    return True<|MERGE_RESOLUTION|>--- conflicted
+++ resolved
@@ -363,13 +363,9 @@
         min_costs_path = [[]]
         fpath = list(np.argmax(cost_matrix, axis=1))
     else:
-<<<<<<< HEAD
-        fcost, min_costs_path = find_most_probably_sequence(
-=======
         allow_multiple_at_class = [18, 23] if not proc_lab_force_no_tl_anomaly else [23]  # T12 and L5
         allow_skip_at_class = [17] if not proc_lab_force_no_tl_anomaly else []  # T11
-        fcost, fpath, min_costs_path = find_most_probably_sequence(
->>>>>>> f9601d76
+        fcost, min_costs_path = find_most_probably_sequence(
             # input
             cost_matrix,
             min_start_class=0 if not disable_c1 else 1,
