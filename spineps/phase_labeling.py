<<<<<<< HEAD
=======
from __future__ import annotations

import sys
from enum import Enum
>>>>>>> bcf055e6
from pathlib import Path

import numpy as np
from scipy.ndimage import gaussian_filter1d
from TPTBox import NII, Location, No_Logger

from spineps.architectures.read_labels import (
    VertExact,
    VertExactClass,
    VertGroup,
    VertRegion,
    VertRel,
    VertT13,
    vert_group_idx_to_exact_idx_dict,
)
from spineps.get_models import get_actual_model
from spineps.lab_model import VertLabelingClassifier
from spineps.utils.find_min_cost_path import find_most_probably_sequence

logger = No_Logger(prefix="LabelingPhase")

VERT_CLASSES = 24
CERV = slice(None, 7)  # 0 to 7
THOR = slice(7, 19)  # 7 to 18
LUMB = slice(19, None)  # 19 to end (23)

DIVIDE_BY_ZERO_OFFSET = 1e-8


def perform_labeling_step(
    model: VertLabelingClassifier,
    img_nii: NII,
    vert_nii: NII,
    subreg_nii: NII | None = None,
    proc_lab_force_no_tl_anomaly: bool = False,
):
    model.load()

    if subreg_nii is not None:
        # crop for corpus instead of whole vertebra
        corpus_nii = subreg_nii.extract_label((Location.Vertebra_Corpus, Location.Vertebra_Corpus_border))
        vert_nii_c = vert_nii * corpus_nii
    # run model
    labelmap = run_model_for_vert_labeling(
        model,
        img_nii,
        vert_nii_c,
        proc_lab_force_no_tl_anomaly=proc_lab_force_no_tl_anomaly,
    )[0]
    # TODO make all vertebrae without visible corpus to visibility 0 but take into account for labeling
    for i in vert_nii.unique():
        if i not in labelmap:
            labelmap[i] = 0

    # relabel according to labelmap
    return vert_nii.map_labels_(labelmap)


def run_model_for_vert_labeling(
    model: VertLabelingClassifier,
    img_nii: NII,
    vert_nii: NII,
    verbose: bool = False,
    proc_lab_force_no_tl_anomaly: bool = False,
):
    # reorient
    img = img_nii.reorient(model.inference_config.model_expected_orientation, verbose=False)
    vert = vert_nii.reorient(model.inference_config.model_expected_orientation, verbose=False)
    # zms_pir = img.zoom
    # rescale
    # img.rescale_(model.calc_recommended_resampling_zoom(zms_pir), verbose=False)
    # vert.rescale_(model.calc_recommended_resampling_zoom(zms_pir), verbose=False)
    #
    img.assert_affine(other=vert)
    # extract vertebrae
    vert.extract_label_([i for i in range(1, 29) if i not in [26, 27]], keep_label=True)
    # counted label
    orig_label = vert.unique()
    # run model
    predictions = model.run_all_seg_instances(img, vert)

    fcost, fpath, fpath_post, costlist, min_costs_path, args = find_vert_path_from_predictions(
        predictions=predictions,
        proc_lab_force_no_tl_anomaly=proc_lab_force_no_tl_anomaly,
        verbose=verbose,
    )
    assert len(orig_label) == len(fpath_post), f"{len(orig_label)} != {len(fpath_post)}"
    labelmap = {orig_label[idx]: fpath_post[idx] for idx in range(len(orig_label))}

    return labelmap, fcost, fpath, fpath_post, costlist, min_costs_path, predictions


def run_model_for_vert_labeling_cutouts(
    model: VertLabelingClassifier,
    img_arrays: dict[int, np.ndarray],
    disable_c1: bool = True,
    boost_c2: float = 3.0,
    allow_cervical_skip: bool = True,
    verbose: bool = False,
):
    # reorient
    # img = img_nii.reorient(model.inference_config.model_expected_orientation, verbose=False)
    # vert = vert_nii.reorient(model.inference_config.model_expected_orientation, verbose=False)
    # zms_pir = img.zoom
    # rescale
    # img.rescale_(model.calc_recommended_resampling_zoom(zms_pir), verbose=False)
    # vert.rescale_(model.calc_recommended_resampling_zoom(zms_pir), verbose=False)
    #
    # img.assert_affine(other=vert)
    # extract vertebrae
    # vert.extract_label_(list(range(1, 26)), keep_label=True)
    # counted label
    orig_label = list(img_arrays.keys())
    # run model
    predictions = model.run_all_arrays(img_arrays)
    fcost, fpath, fpath_post, costlist, min_costs_path, args = find_vert_path_from_predictions(
        predictions=predictions,
        verbose=verbose,
        disable_c1=disable_c1,
        boost_c2=boost_c2,
        allow_cervical_skip=allow_cervical_skip,
    )
    assert len(orig_label) == len(fpath_post), f"{len(orig_label)} != {len(fpath_post)}"
    labelmap = {orig_label[idx]: fpath_post[idx] for idx in range(len(orig_label))}

    return labelmap, fcost, fpath, fpath_post, costlist, min_costs_path, predictions


def region_to_vert(region_softmax_values: np.ndarray):  # shape(1,3)
    vert_prediction_values = np.zeros(VERT_CLASSES)
    vert_prediction_values[CERV] = region_softmax_values[0]
    vert_prediction_values[THOR] = region_softmax_values[1]
    vert_prediction_values[LUMB] = region_softmax_values[2]
    return vert_prediction_values


def prepare_vert(
    vert_softmax_values: np.ndarray,
    gaussian_sigma: float = 0.85,
    gaussian_radius: int = 2,
    gaussian_regionwise: bool = True,
):
    # gaussian region-wise
    softmax_values = vert_softmax_values.copy()
    if gaussian_sigma > 0.0:
        if gaussian_regionwise:
            for s in [CERV, THOR, LUMB]:
                softmax_values[s] = gaussian_filter1d(softmax_values[s], sigma=gaussian_sigma, mode="nearest", radius=gaussian_radius)
        else:
            softmax_values = gaussian_filter1d(softmax_values, sigma=gaussian_sigma, mode="nearest", radius=gaussian_radius)
    softmax_values /= np.sum(softmax_values) + DIVIDE_BY_ZERO_OFFSET
    return softmax_values


def prepare_vertgrp(
    vertgrp_softmax_values: np.ndarray,
    gaussian_sigma: float = 0.85,
    gaussian_radius: int = 2,
    gaussian_regionwise: bool = True,
):
    # gaussian region-wise
    softmax_values = np.zeros(VERT_CLASSES)
    for i, g in vert_group_idx_to_exact_idx_dict.items():
        softmax_values[g] = vertgrp_softmax_values[i]
    if gaussian_sigma > 0.0:
        if gaussian_regionwise:
            for s in [CERV, THOR, LUMB]:
                softmax_values[s] = gaussian_filter1d(softmax_values[s], sigma=gaussian_sigma, mode="nearest", radius=gaussian_radius)
        else:
            softmax_values = gaussian_filter1d(softmax_values, sigma=gaussian_sigma, mode="nearest", radius=gaussian_radius)
    softmax_values /= np.sum(softmax_values) + DIVIDE_BY_ZERO_OFFSET
    return softmax_values


def prepare_visible(predictions: dict, visible_w: float = 1.0, gaussian_sigma: float = 0.8, gaussian_radius: int = 2):
    # has soft and FULLYVISIBLE key
    predict_keys = list(predictions[list(predictions.keys())[0]]["soft"].keys())  # noqa: RUF015
    if "FULLYVISIBLE" in predict_keys:
        visible_chain = np.asarray([k["soft"]["FULLYVISIBLE"][1] for v, k in predictions.items()])
    else:
        visible_chain = np.ones(len(predictions))
    if gaussian_sigma > 0.0:
        visible_chain = gaussian_filter1d(visible_chain, sigma=gaussian_sigma, mode="constant", radius=gaussian_radius)
    visible_chain = np.round(visible_chain, 3)
    # weighting
    visible_chain = 1 - visible_chain
    visible_chain = np.multiply(visible_chain, visible_w)
    visible_chain = 1 - visible_chain
    visible_chain = np.clip(visible_chain, 0, 1)
    # visible_chain /= np.sum(visible_chain)
    return visible_chain


def prepare_region(region_softmax_values: np.ndarray, gaussian_sigma: float = 0.75, gaussian_radius: int = 1):
    softmax_values = region_to_vert(region_softmax_values)
    if gaussian_sigma > 0.0 and np.sum(softmax_values) > 0.0:
        softmax_values = gaussian_filter1d(softmax_values, sigma=gaussian_sigma, mode="nearest", radius=gaussian_radius)
    softmax_values /= np.sum(softmax_values) + DIVIDE_BY_ZERO_OFFSET
    return softmax_values


def prepare_vertrel_columns(vertrel_matrix: np.ndarray, gaussian_sigma: float = 0.75, gaussian_radius: int = 1):
    for i in range(1, min(len(VertRel), vertrel_matrix.shape[1])):
        if gaussian_sigma > 0.0 and np.sum(vertrel_matrix) > 0.0:
            vertrel_matrix[:, i] = gaussian_filter1d(vertrel_matrix[:, i], sigma=gaussian_sigma, mode="nearest", radius=gaussian_radius)
        # normalize per column / label in this case
        vertrel_matrix[:, i] = vertrel_matrix[:, i] / (np.sum(vertrel_matrix[:, i]) + DIVIDE_BY_ZERO_OFFSET)
    return vertrel_matrix


def prepare_vertt13_columns(vertt13_matrix: np.ndarray):
    for i in range(1, min(len(VertT13), vertt13_matrix.shape[1])):
        # normalize per column / label in this case
        vertt13_matrix[:, i] = vertt13_matrix[:, i] / (np.sum(vertt13_matrix[:, i]) + DIVIDE_BY_ZERO_OFFSET)
    return vertt13_matrix


def prepare_vertrel(vertrel_softmax_values: np.ndarray, gaussian_sigma: float = 0.75, gaussian_radius: int = 1):
    softmax_values = vertrel_softmax_values.copy()
    if gaussian_sigma > 0.0:
        softmax_values = gaussian_filter1d(softmax_values, sigma=gaussian_sigma, mode="nearest", radius=gaussian_radius)
    # softmax_values /= np.sum(softmax_values) + DIVIDE_BY_ZERO_OFFSET
    return softmax_values


def find_vert_path_from_predictions(
    predictions,
    visible_w: float = 1.0,
    vert_w: float = 0.9,  # 0.9
    vertgrp_w: float = 0.8,
    region_w: float = 1.1,  # 1.1
    vertrel_w: float = 0.3,  # 0.3
    vertt13_w: float = 0.4,
    disable_c1: bool = True,
    boost_c2: float = 1.0,  # 3.0
    allow_cervical_skip: bool = False,
    #
    punish_multiple_sequence: float = 0.0,
    punish_skip_sequence: float = 0.0,
    #
    region_gaussian_sigma: float = 0.0,  # 0 means no gaussian
    vert_gaussian_sigma: float = 0.8,  # 0.8 0 means no gaussian
    vert_gaussian_regionwise: bool = True,
    vertgrp_gaussian_sigma: float = 0.8,  # 0.8 0 means no gaussian
    vertgrp_gaussian_regionwise: bool = True,
    vertrel_column_norm: bool = True,
    vertrel_gaussian_sigma: float = 0.6,  # 0.6 # 0 means no gaussian
    #
    argmax_combined_cost_matrix_instead_of_path_algorithm: bool = False,
    proc_lab_force_no_tl_anomaly: bool = False,
    #
    verbose: bool = False,
):
    args = locals()
    assert 0 <= visible_w, visible_w  # noqa: SIM300
    assert 0 <= vert_w, vert_w  # noqa: SIM300
    assert 0 <= region_w, region_w  # noqa: SIM300
    assert 0 <= vertrel_w, vertrel_w  # noqa: SIM300
    assert 0 <= boost_c2, boost_c2  # noqa: SIM300
    #
    n_vert = len(predictions)
    #
    cost_matrix = np.zeros((n_vert, 24))  # TODO 24 fix?
    relative_cost_matrix = np.zeros((n_vert, 6))  # TODO 6 fix?
    visible_chain = prepare_visible(predictions, visible_w)

    predict_keys = list(predictions[list(predictions.keys())[0]]["soft"].keys())  # noqa: RUF015
    assert "VERT" in predict_keys or "VERTEXACT" in predict_keys or "VERTGRP" in predict_keys, (
        f"No vital classification head found, got {predict_keys}"
    )

    # VertRel normalize over labels
    if "VERTREL" in predict_keys:
        vertrel_matrix = np.asarray([k["soft"]["VERTREL"] for v, k in predictions.items()])
    else:
        vertrel_matrix = np.zeros((n_vert, len(VertRel)))
    if vertrel_column_norm:
        vertrel_matrix = prepare_vertrel_columns(vertrel_matrix, gaussian_sigma=vertrel_gaussian_sigma)

    if "VERTT13" in predict_keys:
        vertt13_softmax_output = np.asarray([k["soft"]["VERTT13"] for v, k in predictions.items()])
    else:
        vertt13_softmax_output = np.zeros((n_vert, len(VertT13)))
    vertt13_values = np.multiply(
        -prepare_vertt13_columns(vertt13_softmax_output),
        vertt13_w,
    )

    if verbose:
        print("visible_w", visible_w) if "FULLYVISIBLE" in predict_keys else None
        print("vert_w", vert_w) if "VERT" in predict_keys else None
        print("region_w", region_w) if "REGION" in predict_keys else None
        print("vertrel_w", vertrel_w) if "VERTREL" in predict_keys else None
        print("vertgrp_w", vertgrp_w) if "VERTGRP" in predict_keys else None
        print("vertt13_w", vertt13_w) if "VERTT13" in predict_keys else None
        print("disable_c1", disable_c1)
        print("boost_c2", boost_c2)
        print("allow_cervical_skip", allow_cervical_skip)
        print("region_gaussian_sigma", region_gaussian_sigma) if "VERTREGION" in predict_keys else None
        print("vert_gaussian_sigma", vert_gaussian_sigma) if "VERT" in predict_keys else None
        print("vert_gaussian_regionwise", vert_gaussian_regionwise) if "VERT" in predict_keys else None
        print("vertrel_gaussian_sigma", vertrel_gaussian_sigma) if "VERTREL" in predict_keys else None

    #
    for idx, (_, k) in enumerate(predictions.items()):
        vert_softmax_output = k["soft"]["VERT"] if "VERT" in predict_keys else np.zeros(len(VertExact))
        vert_values = np.multiply(
            prepare_vert(
                vert_softmax_output,
                gaussian_sigma=vert_gaussian_sigma,
                gaussian_regionwise=vert_gaussian_regionwise,
            ),
            vert_w,
        )

        vertgrp_softmax_output = k["soft"]["VERTGRP"] if "VERTGRP" in predict_keys else np.zeros(len(VertGroup))
        vertgrp_values = np.multiply(
            prepare_vertgrp(
                vertgrp_softmax_output,
                gaussian_sigma=vertgrp_gaussian_sigma,
                gaussian_regionwise=vertgrp_gaussian_regionwise,
            ),
            vertgrp_w,
        )

        # if "REGION" in k["soft"] else np.zeros((4, *vert_softmax_output.shape[1:]))
        region_softmax_output = k["soft"]["REGION"] if "REGION" in predict_keys else np.zeros(len(VertRegion))
        region_values = np.multiply(
            prepare_region(
                region_softmax_output,
                gaussian_sigma=region_gaussian_sigma,
            ),
            region_w,
        )

        #
        # add region and vert
        final_vert_pred = np.add(region_values, vert_values)
        final_vert_pred = np.add(final_vert_pred, vertgrp_values)
        # normalize
        final_vert_pred /= np.sum(final_vert_pred) + DIVIDE_BY_ZERO_OFFSET
        # boost c2 if enabled
        if boost_c2 > 0.0 and np.argmax(final_vert_pred) == 1:
            final_vert_pred = np.multiply(final_vert_pred, boost_c2)
        # then multiply with visible factor
        final_vert_pred = np.multiply(final_vert_pred, visible_chain[idx])
        cost_matrix[idx] = final_vert_pred
        # relative gets own matrix

        # vertrel_softmax_output = k["soft"]["VERTREL"] if "VERTREL" in k["soft"] else np.zeros((6, *vert_softmax_output.shape[1:]))
        relative_cost_matrix[idx] = prepare_vertrel(
            vertrel_matrix[idx],
            gaussian_sigma=0.0,
        )
    cost_matrix = np.asarray(cost_matrix)
    # invert rel cost
    relative_cost_matrix = np.multiply(-relative_cost_matrix, vertrel_w)
    # for i in range(len(relative_cost_matrix)):
    #    print(relative_cost_matrix[i])
    #
    if argmax_combined_cost_matrix_instead_of_path_algorithm:
        fcost = 0
        min_costs_path = [[]]
        fpath = list(np.argmax(cost_matrix, axis=1))
    else:
        allow_multiple_at_class = [18, 23] if not proc_lab_force_no_tl_anomaly else [23]  # T12 and L5
        allow_skip_at_class = [17] if not proc_lab_force_no_tl_anomaly else []  # T11
        fcost, fpath, min_costs_path = find_most_probably_sequence(
            # input
            cost_matrix,
            min_start_class=0 if not disable_c1 else 1,
            region_rel_cost=relative_cost_matrix,
            vertt13_cost=vertt13_values,
            invert_cost=True,
            # parameters
            punish_multiple_sequence=punish_multiple_sequence,
            punish_skip_sequence=punish_skip_sequence,
            # no touch
            regions=[0, 7, 19],
            allow_multiple_at_class=allow_multiple_at_class,  # T12 and L5
            allow_skip_at_class=allow_skip_at_class,  # T11
            #
            allow_skip_at_region=[0] if allow_cervical_skip else [],
            punish_skip_at_region_sequence=0.2 if allow_cervical_skip else 0.0,
        )
    # post processing
    fpath_post = fpath_post_processing(fpath)
    return fcost, fpath, fpath_post, cost_matrix.tolist(), min_costs_path, args


def fpath_post_processing(fpath) -> list[int]:
    fpath_post = fpath[:]

    # Two T12 -> T12 + T13
    if VertExact.T12.value in fpath_post:
        tidx = fpath_post.index(VertExact.T12.value)
        if tidx != 0 and fpath_post[tidx - 1] == VertExact.T12.value:
            fpath_post[tidx] = 28
        elif tidx != len(fpath_post) - 1 and fpath_post[tidx + 1] == VertExact.T12.value:
            fpath_post[tidx + 1] = 28
    # Two L5 -> L5, L6
    if (VertExact.L5.value in fpath_post and len(fpath_post) >= 2) and (
        fpath_post[-1] == VertExact.L5.value and fpath_post[-2] == VertExact.L5.value
    ):
        fpath_post[-1] += 1

    fpath_post = [f + 1 if f != 28 else 28 for f in fpath_post]
    return fpath_post


def is_valid_vertebra_sequence(sequence: list[VertExact] | list[int]) -> bool:
    sequence2: list[int] = fpath_post_processing([s.value for s in sequence]) if isinstance(sequence[0], VertExact) else sequence  # type: ignore
    # must be sequence of vertebrae
    for i in range(1, len(sequence2)):
        if (
            sequence2[i] - sequence2[i - 1] == 1
            or (sequence2[i] == 20 and sequence2[i - 1] == 28)
            or (sequence2[i] == 20 and sequence2[i - 1] == 18)
        ):
            continue
        else:
            return False
    return True<|MERGE_RESOLUTION|>--- conflicted
+++ resolved
@@ -1,11 +1,4 @@
-<<<<<<< HEAD
-=======
 from __future__ import annotations
-
-import sys
-from enum import Enum
->>>>>>> bcf055e6
-from pathlib import Path
 
 import numpy as np
 from scipy.ndimage import gaussian_filter1d
