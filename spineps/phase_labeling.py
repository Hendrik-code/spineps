from pathlib import Path

import numpy as np
from scipy.ndimage import gaussian_filter1d
<<<<<<< HEAD
from TPTBox import NII, No_Logger
=======
from TPTBox import NII, Location, Log_Type, No_Logger
>>>>>>> abc34783

from spineps.architectures.read_labels import (
    VertExact,
    VertExactClass,
    VertGroup,
    VertRegion,
    VertRel,
    VertT13,
    vert_group_idx_to_exact_idx_dict,
)
from spineps.get_models import get_actual_model
from spineps.lab_model import VertLabelingClassifier
from spineps.utils.find_min_cost_path import find_most_probably_sequence

logger = No_Logger(prefix="LabelingPhase")

VERT_CLASSES = 24
CERV = slice(None, 7)  # 0 to 7
THOR = slice(7, 19)  # 7 to 18
LUMB = slice(19, None)  # 19 to end (23)

DIVIDE_BY_ZERO_OFFSET = 1e-8


<<<<<<< HEAD
def perform_labeling_step(model: VertLabelingClassifier, img_nii: NII, vert_nii: NII):
    if model is None:
        model = get_actual_model(
            in_config=Path(check_dir + model_p),
        )
    model.load()
=======
def perform_labeling_step(model: VertLabelingClassifier, img_nii: NII, vert_nii: NII, subreg_nii: NII | None = None):
    model.load()

    if subreg_nii is not None:
        # crop for corpus instead of whole vertebra
        corpus_nii = subreg_nii.extract_label((Location.Vertebra_Corpus, Location.Vertebra_Corpus_border))
        vert_nii_c = vert_nii * corpus_nii
>>>>>>> abc34783
    # run model
    labelmap = run_model_for_vert_labeling(model, img_nii, vert_nii_c)[0]
    # TODO make all vertebrae without visible corpus to visibility 0 but take into account for labeling
    for i in vert_nii.unique():
        if i not in labelmap:
            labelmap[i] = 0

    # relabel according to labelmap
    return vert_nii.map_labels_(labelmap)


def run_model_for_vert_labeling(
    model: VertLabelingClassifier,
    img_nii: NII,
    vert_nii: NII,
    verbose: bool = False,
):
    # reorient
    img = img_nii.reorient(model.inference_config.model_expected_orientation, verbose=False)
    vert = vert_nii.reorient(model.inference_config.model_expected_orientation, verbose=False)
    # zms_pir = img.zoom
    # rescale
    # img.rescale_(model.calc_recommended_resampling_zoom(zms_pir), verbose=False)
    # vert.rescale_(model.calc_recommended_resampling_zoom(zms_pir), verbose=False)
    #
    img.assert_affine(other=vert)
    # extract vertebrae
    vert.extract_label_([i for i in range(1, 29) if i not in [26, 27]], keep_label=True)
    # counted label
    orig_label = vert.unique()
    # run model
    predictions = model.run_all_seg_instances(img, vert)

    fcost, fpath, fpath_post, costlist, min_costs_path, args = find_vert_path_from_predictions(
        predictions=predictions,
        verbose=verbose,
    )
    assert len(orig_label) == len(fpath_post), f"{len(orig_label)} != {len(fpath_post)}"
    labelmap = {orig_label[idx]: fpath_post[idx] for idx in range(len(orig_label))}

    return labelmap, fcost, fpath, fpath_post, costlist, min_costs_path, predictions


def run_model_for_vert_labeling_cutouts(
    model: VertLabelingClassifier,
    img_arrays: dict[int, np.ndarray],
    disable_c1: bool = True,
    boost_c2: float = 3.0,
    allow_cervical_skip: bool = True,
    verbose: bool = False,
):
    # reorient
    # img = img_nii.reorient(model.inference_config.model_expected_orientation, verbose=False)
    # vert = vert_nii.reorient(model.inference_config.model_expected_orientation, verbose=False)
    # zms_pir = img.zoom
    # rescale
    # img.rescale_(model.calc_recommended_resampling_zoom(zms_pir), verbose=False)
    # vert.rescale_(model.calc_recommended_resampling_zoom(zms_pir), verbose=False)
    #
    # img.assert_affine(other=vert)
    # extract vertebrae
    # vert.extract_label_(list(range(1, 26)), keep_label=True)
    # counted label
    orig_label = list(img_arrays.keys())
    # run model
    predictions = model.run_all_arrays(img_arrays)
    fcost, fpath, fpath_post, costlist, min_costs_path, args = find_vert_path_from_predictions(
        predictions=predictions,
        verbose=verbose,
        disable_c1=disable_c1,
        boost_c2=boost_c2,
        allow_cervical_skip=allow_cervical_skip,
    )
    assert len(orig_label) == len(fpath_post), f"{len(orig_label)} != {len(fpath_post)}"
    labelmap = {orig_label[idx]: fpath_post[idx] for idx in range(len(orig_label))}

    return labelmap, fcost, fpath, fpath_post, costlist, min_costs_path, predictions


def region_to_vert(region_softmax_values: np.ndarray):  # shape(1,3)
    vert_prediction_values = np.zeros(VERT_CLASSES)
    vert_prediction_values[CERV] = region_softmax_values[0]
    vert_prediction_values[THOR] = region_softmax_values[1]
    vert_prediction_values[LUMB] = region_softmax_values[2]
    return vert_prediction_values


def prepare_vert(
    vert_softmax_values: np.ndarray,
    gaussian_sigma: float = 0.85,
    gaussian_radius: int = 2,
    gaussian_regionwise: bool = True,
):
    # gaussian region-wise
    softmax_values = vert_softmax_values.copy()
    if gaussian_sigma > 0.0:
        if gaussian_regionwise:
            for s in [CERV, THOR, LUMB]:
                softmax_values[s] = gaussian_filter1d(softmax_values[s], sigma=gaussian_sigma, mode="nearest", radius=gaussian_radius)
        else:
            softmax_values = gaussian_filter1d(softmax_values, sigma=gaussian_sigma, mode="nearest", radius=gaussian_radius)
    softmax_values /= np.sum(softmax_values) + DIVIDE_BY_ZERO_OFFSET
    return softmax_values


def prepare_vertgrp(
    vertgrp_softmax_values: np.ndarray,
    gaussian_sigma: float = 0.85,
    gaussian_radius: int = 2,
    gaussian_regionwise: bool = True,
):
    # gaussian region-wise
    softmax_values = np.zeros(VERT_CLASSES)
    for i, g in vert_group_idx_to_exact_idx_dict.items():
        softmax_values[g] = vertgrp_softmax_values[i]
    if gaussian_sigma > 0.0:
        if gaussian_regionwise:
            for s in [CERV, THOR, LUMB]:
                softmax_values[s] = gaussian_filter1d(softmax_values[s], sigma=gaussian_sigma, mode="nearest", radius=gaussian_radius)
        else:
            softmax_values = gaussian_filter1d(softmax_values, sigma=gaussian_sigma, mode="nearest", radius=gaussian_radius)
    softmax_values /= np.sum(softmax_values) + DIVIDE_BY_ZERO_OFFSET
    return softmax_values


def prepare_visible(predictions: dict, visible_w: float = 1.0, gaussian_sigma: float = 0.8, gaussian_radius: int = 2):
    # has soft and FULLYVISIBLE key
    predict_keys = list(predictions[list(predictions.keys())[0]]["soft"].keys())  # noqa: RUF015
    if "FULLYVISIBLE" in predict_keys:
        visible_chain = np.asarray([k["soft"]["FULLYVISIBLE"][1] for v, k in predictions.items()])
    else:
        visible_chain = np.ones(len(predictions))
    if gaussian_sigma > 0.0:
        visible_chain = gaussian_filter1d(visible_chain, sigma=gaussian_sigma, mode="constant", radius=gaussian_radius)
    visible_chain = np.round(visible_chain, 3)
    # weighting
    visible_chain = 1 - visible_chain
    visible_chain = np.multiply(visible_chain, visible_w)
    visible_chain = 1 - visible_chain
    visible_chain = np.clip(visible_chain, 0, 1)
    # visible_chain /= np.sum(visible_chain)
    return visible_chain


def prepare_region(region_softmax_values: np.ndarray, gaussian_sigma: float = 0.75, gaussian_radius: int = 1):
    softmax_values = region_to_vert(region_softmax_values)
    if gaussian_sigma > 0.0 and np.sum(softmax_values) > 0.0:
        softmax_values = gaussian_filter1d(softmax_values, sigma=gaussian_sigma, mode="nearest", radius=gaussian_radius)
    softmax_values /= np.sum(softmax_values) + DIVIDE_BY_ZERO_OFFSET
    return softmax_values


def prepare_vertrel_columns(vertrel_matrix: np.ndarray, gaussian_sigma: float = 0.75, gaussian_radius: int = 1):
    for i in range(1, min(len(VertRel), vertrel_matrix.shape[1])):
        if gaussian_sigma > 0.0 and np.sum(vertrel_matrix) > 0.0:
            vertrel_matrix[:, i] = gaussian_filter1d(vertrel_matrix[:, i], sigma=gaussian_sigma, mode="nearest", radius=gaussian_radius)
        # normalize per column / label in this case
        vertrel_matrix[:, i] = vertrel_matrix[:, i] / (np.sum(vertrel_matrix[:, i]) + DIVIDE_BY_ZERO_OFFSET)
    return vertrel_matrix


def prepare_vertt13_columns(vertt13_matrix: np.ndarray):
    for i in range(1, min(len(VertT13), vertt13_matrix.shape[1])):
        # normalize per column / label in this case
        vertt13_matrix[:, i] = vertt13_matrix[:, i] / (np.sum(vertt13_matrix[:, i]) + DIVIDE_BY_ZERO_OFFSET)
    return vertt13_matrix


def prepare_vertrel(vertrel_softmax_values: np.ndarray, gaussian_sigma: float = 0.75, gaussian_radius: int = 1):
    softmax_values = vertrel_softmax_values.copy()
    if gaussian_sigma > 0.0:
        softmax_values = gaussian_filter1d(softmax_values, sigma=gaussian_sigma, mode="nearest", radius=gaussian_radius)
    # softmax_values /= np.sum(softmax_values) + DIVIDE_BY_ZERO_OFFSET
    return softmax_values


def find_vert_path_from_predictions(
    predictions,
    visible_w: float = 1.0,
    vert_w: float = 0.9,  # 0.9
    vertgrp_w: float = 0.8,
    region_w: float = 1.1,  # 1.1
    vertrel_w: float = 0.3,  # 0.3
    vertt13_w: float = 0.4,
    disable_c1: bool = True,
    boost_c2: float = 1.0,  # 3.0
    allow_cervical_skip: bool = False,
    #
    punish_multiple_sequence: float = 0.0,
    punish_skip_sequence: float = 0.0,
    #
    region_gaussian_sigma: float = 0.0,  # 0 means no gaussian
    vert_gaussian_sigma: float = 0.8,  # 0.8 0 means no gaussian
    vert_gaussian_regionwise: bool = True,
    vertgrp_gaussian_sigma: float = 0.8,  # 0.8 0 means no gaussian
    vertgrp_gaussian_regionwise: bool = True,
    vertrel_column_norm: bool = True,
    vertrel_gaussian_sigma: float = 0.6,  # 0.6 # 0 means no gaussian
    #
    argmax_combined_cost_matrix_instead_of_path_algorithm: bool = False,
    #
    verbose: bool = False,
):
    args = locals()
    assert 0 <= visible_w, visible_w  # noqa: SIM300
    assert 0 <= vert_w, vert_w  # noqa: SIM300
    assert 0 <= region_w, region_w  # noqa: SIM300
    assert 0 <= vertrel_w, vertrel_w  # noqa: SIM300
    assert 0 <= boost_c2, boost_c2  # noqa: SIM300
    #
    n_vert = len(predictions)
    #
    cost_matrix = np.zeros((n_vert, 24))  # TODO 24 fix?
    relative_cost_matrix = np.zeros((n_vert, 6))  # TODO 6 fix?
    visible_chain = prepare_visible(predictions, visible_w)

    predict_keys = list(predictions[list(predictions.keys())[0]]["soft"].keys())  # noqa: RUF015
    assert (
        "VERT" in predict_keys or "VERTEXACT" in predict_keys or "VERTGRP" in predict_keys
    ), f"No vital classification head found, got {predict_keys}"

    # VertRel normalize over labels
    if "VERTREL" in predict_keys:
        vertrel_matrix = np.asarray([k["soft"]["VERTREL"] for v, k in predictions.items()])
    else:
        vertrel_matrix = np.zeros((n_vert, len(VertRel)))
    if vertrel_column_norm:
        vertrel_matrix = prepare_vertrel_columns(vertrel_matrix, gaussian_sigma=vertrel_gaussian_sigma)

    if "VERTT13" in predict_keys:
        vertt13_softmax_output = np.asarray([k["soft"]["VERTT13"] for v, k in predictions.items()])
    else:
        vertt13_softmax_output = np.zeros((n_vert, len(VertT13)))
    vertt13_values = np.multiply(
        -prepare_vertt13_columns(vertt13_softmax_output),
        vertt13_w,
    )

    if verbose:
        print("visible_w", visible_w) if "FULLYVISIBLE" in predict_keys else None
        print("vert_w", vert_w) if "VERT" in predict_keys else None
        print("region_w", region_w) if "REGION" in predict_keys else None
        print("vertrel_w", vertrel_w) if "VERTREL" in predict_keys else None
        print("vertgrp_w", vertgrp_w) if "VERTGRP" in predict_keys else None
        print("vertt13_w", vertt13_w) if "VERTT13" in predict_keys else None
        print("disable_c1", disable_c1)
        print("boost_c2", boost_c2)
        print("allow_cervical_skip", allow_cervical_skip)
        print("region_gaussian_sigma", region_gaussian_sigma) if "VERTREGION" in predict_keys else None
        print("vert_gaussian_sigma", vert_gaussian_sigma) if "VERT" in predict_keys else None
        print("vert_gaussian_regionwise", vert_gaussian_regionwise) if "VERT" in predict_keys else None
        print("vertrel_gaussian_sigma", vertrel_gaussian_sigma) if "VERTREL" in predict_keys else None

    #
    for idx, (_, k) in enumerate(predictions.items()):
        vert_softmax_output = k["soft"]["VERT"] if "VERT" in predict_keys else np.zeros(len(VertExact))
        vert_values = np.multiply(
            prepare_vert(
                vert_softmax_output,
                gaussian_sigma=vert_gaussian_sigma,
                gaussian_regionwise=vert_gaussian_regionwise,
            ),
            vert_w,
        )

        vertgrp_softmax_output = k["soft"]["VERTGRP"] if "VERTGRP" in predict_keys else np.zeros(len(VertGroup))
        vertgrp_values = np.multiply(
            prepare_vertgrp(
                vertgrp_softmax_output,
                gaussian_sigma=vertgrp_gaussian_sigma,
                gaussian_regionwise=vertgrp_gaussian_regionwise,
            ),
            vertgrp_w,
        )

        # if "REGION" in k["soft"] else np.zeros((4, *vert_softmax_output.shape[1:]))
        region_softmax_output = k["soft"]["REGION"] if "REGION" in predict_keys else np.zeros(len(VertRegion))
        region_values = np.multiply(
            prepare_region(
                region_softmax_output,
                gaussian_sigma=region_gaussian_sigma,
            ),
            region_w,
        )

        #
        # add region and vert
        final_vert_pred = np.add(region_values, vert_values)
        final_vert_pred = np.add(final_vert_pred, vertgrp_values)
        # normalize
        final_vert_pred /= np.sum(final_vert_pred) + DIVIDE_BY_ZERO_OFFSET
        # boost c2 if enabled
        if boost_c2 > 0.0 and np.argmax(final_vert_pred) == 1:
            final_vert_pred = np.multiply(final_vert_pred, boost_c2)
        # then multiply with visible factor
        final_vert_pred = np.multiply(final_vert_pred, visible_chain[idx])
        cost_matrix[idx] = final_vert_pred
        # relative gets own matrix

        # vertrel_softmax_output = k["soft"]["VERTREL"] if "VERTREL" in k["soft"] else np.zeros((6, *vert_softmax_output.shape[1:]))
        relative_cost_matrix[idx] = prepare_vertrel(
            vertrel_matrix[idx],
            gaussian_sigma=0.0,
        )
    cost_matrix = np.asarray(cost_matrix)
    # invert rel cost
    relative_cost_matrix = np.multiply(-relative_cost_matrix, vertrel_w)
    # for i in range(len(relative_cost_matrix)):
    #    print(relative_cost_matrix[i])
    #
    if argmax_combined_cost_matrix_instead_of_path_algorithm:
        fcost = 0
        min_costs_path = [[]]
        fpath = list(np.argmax(cost_matrix, axis=1))
    else:
        fcost, fpath, min_costs_path = find_most_probably_sequence(
            # input
            cost_matrix,
            min_start_class=0 if not disable_c1 else 1,
            region_rel_cost=relative_cost_matrix,
            vertt13_cost=vertt13_values,
            invert_cost=True,
            # parameters
            punish_multiple_sequence=punish_multiple_sequence,
            punish_skip_sequence=punish_skip_sequence,
            # no touch
            regions=[0, 7, 19],
            allow_multiple_at_class=[18, 23],  # T12 and L5
            allow_skip_at_class=[17],  # T11
            #
            allow_skip_at_region=[0] if allow_cervical_skip else [],
            punish_skip_at_region_sequence=0.2 if allow_cervical_skip else 0.0,
        )
    # post processing
    fpath_post = fpath_post_processing(fpath)
    return fcost, fpath, fpath_post, cost_matrix.tolist(), min_costs_path, args


def fpath_post_processing(fpath):
    fpath_post = fpath[:]

    # Two T12 -> T12 + T13
    if VertExact.T12.value in fpath_post:
        tidx = fpath_post.index(VertExact.T12.value)
        if tidx != 0 and fpath_post[tidx - 1] == VertExact.T12.value:
            fpath_post[tidx] = 28
        elif tidx != len(fpath_post) - 1 and fpath_post[tidx + 1] == VertExact.T12.value:
            fpath_post[tidx + 1] = 28
    # Two L5 -> L5, L6
    if (VertExact.L5.value in fpath_post and len(fpath_post) >= 2) and (
        fpath_post[-1] == VertExact.L5.value and fpath_post[-2] == VertExact.L5.value
    ):
        fpath_post[-1] += 1

    fpath_post = [f + 1 if f != 28 else 28 for f in fpath_post]
    return fpath_post


def is_valid_vertebra_sequence(sequence: list[VertExact] | list[int]) -> bool:
    if isinstance(sequence[0], VertExact):
        sequence = fpath_post_processing([s.value for s in sequence])
    # must be sequence of vertebrae
    for i in range(1, len(sequence)):
        if (
            sequence[i] - sequence[i - 1] == 1
            or (sequence[i] == 20 and sequence[i - 1] == 28)
            or (sequence[i] == 20 and sequence[i - 1] == 18)
        ):
            continue
        else:
            return False
    return True<|MERGE_RESOLUTION|>--- conflicted
+++ resolved
@@ -2,11 +2,7 @@
 
 import numpy as np
 from scipy.ndimage import gaussian_filter1d
-<<<<<<< HEAD
-from TPTBox import NII, No_Logger
-=======
-from TPTBox import NII, Location, Log_Type, No_Logger
->>>>>>> abc34783
+from TPTBox import NII, Location, No_Logger
 
 from spineps.architectures.read_labels import (
     VertExact,
@@ -31,14 +27,6 @@
 DIVIDE_BY_ZERO_OFFSET = 1e-8
 
 
-<<<<<<< HEAD
-def perform_labeling_step(model: VertLabelingClassifier, img_nii: NII, vert_nii: NII):
-    if model is None:
-        model = get_actual_model(
-            in_config=Path(check_dir + model_p),
-        )
-    model.load()
-=======
 def perform_labeling_step(model: VertLabelingClassifier, img_nii: NII, vert_nii: NII, subreg_nii: NII | None = None):
     model.load()
 
@@ -46,7 +34,6 @@
         # crop for corpus instead of whole vertebra
         corpus_nii = subreg_nii.extract_label((Location.Vertebra_Corpus, Location.Vertebra_Corpus_border))
         vert_nii_c = vert_nii * corpus_nii
->>>>>>> abc34783
     # run model
     labelmap = run_model_for_vert_labeling(model, img_nii, vert_nii_c)[0]
     # TODO make all vertebrae without visible corpus to visibility 0 but take into account for labeling
@@ -264,9 +251,9 @@
     visible_chain = prepare_visible(predictions, visible_w)
 
     predict_keys = list(predictions[list(predictions.keys())[0]]["soft"].keys())  # noqa: RUF015
-    assert (
-        "VERT" in predict_keys or "VERTEXACT" in predict_keys or "VERTGRP" in predict_keys
-    ), f"No vital classification head found, got {predict_keys}"
+    assert "VERT" in predict_keys or "VERTEXACT" in predict_keys or "VERTGRP" in predict_keys, (
+        f"No vital classification head found, got {predict_keys}"
+    )
 
     # VertRel normalize over labels
     if "VERTREL" in predict_keys:
@@ -362,7 +349,7 @@
         min_costs_path = [[]]
         fpath = list(np.argmax(cost_matrix, axis=1))
     else:
-        fcost, fpath, min_costs_path = find_most_probably_sequence(
+        fcost, min_costs_path = find_most_probably_sequence(
             # input
             cost_matrix,
             min_start_class=0 if not disable_c1 else 1,
@@ -380,6 +367,7 @@
             allow_skip_at_region=[0] if allow_cervical_skip else [],
             punish_skip_at_region_sequence=0.2 if allow_cervical_skip else 0.0,
         )
+        fpath = list(np.argmax(cost_matrix, axis=1))
     # post processing
     fpath_post = fpath_post_processing(fpath)
     return fcost, fpath, fpath_post, cost_matrix.tolist(), min_costs_path, args
