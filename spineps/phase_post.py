--- conflicted
+++ resolved
@@ -258,16 +258,10 @@
     n_ivd_unique = 0
     if Location.Vertebra_Disc.value in seg_t.unique():
         # Map IVDS
-<<<<<<< HEAD
-        subreg_cc, subreg_cc_n = seg_t.get_connected_components(labels=Location.Vertebra_Disc.value)
-        subreg_cc = subreg_cc[Location.Vertebra_Disc.value]
-        cc_labelset = list(range(1, subreg_cc_n[Location.Vertebra_Disc.value] + 1))
-=======
         subreg_cc = seg_t.get_connected_components(labels=Location.Vertebra_Disc.value)
         subreg_cc_n = len(subreg_cc.unique())
         subreg_cc = subreg_cc.get_seg_array()
         cc_labelset = list(range(1, subreg_cc_n + 1))
->>>>>>> abc34783
         mapping_cc_to_vert_label = {}
 
         coms_ivd_dict = {}
