--- conflicted
+++ resolved
@@ -1,9 +1,6 @@
-<<<<<<< HEAD
+from __future__ import annotations
+
 import math
-=======
-from __future__ import annotations
-
->>>>>>> cb8c1a7c
 import os
 from pathlib import Path
 
@@ -245,8 +242,7 @@
             predictions[v] = {"soft": logits_soft, "pred": pred_cls}
         return predictions
 
-<<<<<<< HEAD
-    def _run_array(self, img_arr: np.ndarray, seg_arr: np.ndarray | None = None):  # , seg_arr: np.ndarray):
+    def _run_array(self, img_arr: np.ndarray, seg_arr: np.ndarray | None = None | torch.Tensor):  # , seg_arr: np.ndarray):
         assert img_arr.ndim == 3, f"Dimension mismatch, {img_arr.shape}, expected 3 dimensions"
         #
         img_arr = self.totensor(img_arr)
@@ -260,13 +256,6 @@
             seg_arr = img_arr.clone()
 
         d = self.transform({"img": img_arr, "seg": seg_arr})
-=======
-    def _run_array(self, img_arr: np.ndarray | torch.Tensor):  # , seg_arr: np.ndarray):
-        assert img_arr.ndim == 3, f"Dimension mismatch, {img_arr.shape}, expected 3 dimensions"
-        #
-        img_arr = self.totensor(img_arr).unsqueeze_(0)
-        d = self.transform({"img": img_arr, "seg": img_arr})
->>>>>>> cb8c1a7c
 
         # TODO seg channelwise and stuff
 
